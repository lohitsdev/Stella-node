--- conflicted
+++ resolved
@@ -117,7 +117,6 @@
             success: true,
             data: {
               query,
-<<<<<<< HEAD
               results: [
                 {
                   chat_id: info.source_chat_id,
@@ -129,17 +128,6 @@
                     extracted: true,
                     original_query: query
                   }
-=======
-              results: [{
-                chat_id: info.source_chat_id,
-                email: email || 'unknown',
-                summary: info.value,
-                score: 1.0,
-                created_at: new Date().toISOString(),
-                metadata: {
-                  extracted: true,
-                  original_query: query
->>>>>>> 787f0d62
                 }
               ],
               total_found: 1,
@@ -391,11 +379,7 @@
 
     // Count topic matches
     let matches = 0;
-<<<<<<< HEAD
-    topics.forEach((topic: any) => {
-=======
     topics.forEach((topic: string) => {
->>>>>>> 787f0d62
       if (topic && queryLower.includes(topic)) {
         matches++;
       }
@@ -478,27 +462,13 @@
     // Simple topic extraction - can be enhanced
     const aboutIndex = queryLower.indexOf('about ');
     if (aboutIndex !== -1) {
-<<<<<<< HEAD
-      const topic = queryLower
-        .substring(aboutIndex + 6)
-        .trim()
-        .split(' ')[0];
-=======
       const topic = queryLower.substring(aboutIndex + 6).trim().split(' ')[0];
->>>>>>> 787f0d62
       return topic || null;
     }
 
     const regardingIndex = queryLower.indexOf('regarding ');
     if (regardingIndex !== -1) {
-<<<<<<< HEAD
-      const topic = queryLower
-        .substring(regardingIndex + 10)
-        .trim()
-        .split(' ')[0];
-=======
       const topic = queryLower.substring(regardingIndex + 10).trim().split(' ')[0];
->>>>>>> 787f0d62
       return topic || null;
     }
 
